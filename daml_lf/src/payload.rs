use crate::element::DamlPackage;
use crate::error::{DamlLfError, DamlLfResult};
use crate::lf_protobuf::com::digitalasset::daml_lf_1;
use crate::lf_protobuf::com::digitalasset::daml_lf_1::module::Name;
use crate::lf_protobuf::com::digitalasset::daml_lf_1_8::archive_payload::Sum;
use crate::lf_protobuf::com::digitalasset::daml_lf_1_8::ArchivePayload;
use crate::{convert, LanguageV1MinorVersion, LanguageVersion};
use bytes::Bytes;
use itertools::Itertools;
use prost::Message;
use std::convert::TryFrom;

/// A `DAML LF` archive payload (aka "package").
///
/// A `DAML LF` archive payload contains a `package` and a `language_version`.
#[derive(Debug, Clone)]
pub struct DamlLfArchivePayload {
    pub language_version: LanguageVersion,
    pub package: DamlLfPackage,
}

impl DamlLfArchivePayload {
    /// Create a `DamlLfArchivePayload` from an existing [`DamlLfPackage`] and `language_version`.
    ///
    /// [`DamlLfPackage`]: enum.DamlLfPackage.html
    pub const fn new(language_version: LanguageVersion, package: DamlLfPackage) -> Self {
        Self {
            language_version,
            package,
        }
    }

    /// Create a `DamlLfArchivePayload` from a serialized protobuf byte buffer.
    ///
    /// This method is suitable for use with the bytes returned by the [`payload()`] method of [`DamlPackage`] which is
    /// returned by the [`get_package`] and [`get_package_sync`] methods.
    ///
    /// # Errors
    ///
    /// If the `payload_buffer` cannot be deserialized into a `DamlLfArchivePayload` then
    /// [`DamlLfParseError`] will be returned.
    ///
    /// If the deserialized `DamlLfArchivePayload` is not of a known version then [`UnknownVersion`]
    /// will be returned.
    ///
    /// Archives of `DAML LF` `v0` are not supported and will result in a [`UnsupportedVersion`]
    /// being returned.
    ///
    /// ```no_run
    /// # use daml_lf::DamlLfResult;
    /// # use daml_lf::DamlLfArchivePayload;
    /// # fn main() -> DamlLfResult<()> {
    /// let buffer = Vec::<u8>::new();
    /// let payload = DamlLfArchivePayload::from_bytes(buffer)?;
    /// assert_eq!(true, payload.contains_module("PingPong"));
    /// # Ok(())
    /// # }
    /// ```
    /// [`get_package`]:
    /// ../daml_grpc/service/daml_package_service/struct.DamlPackageService.html#method.get_package
    /// [`get_package_sync`]:
    /// ../daml_grpc/service/daml_package_service/struct.DamlPackageService.html#method.get_package_sync
    /// [`payload()`]: ../../doc/daml_grpc/data/package/struct.DamlPackage.html#method.payload
    /// [`DamlPackage`]: ../../doc/daml_grpc/data/package/struct.DamlPackage.html
    /// [`UnsupportedVersion`]: DamlLfError::UnsupportedVersion
    /// [`DamlLfParseError`]: DamlLfError::DamlLfParseError
    /// [`UnknownVersion`]: DamlLfError::UnknownVersion
    pub fn from_bytes(payload_buffer: impl Into<Bytes>) -> DamlLfResult<Self> {
        let payload: ArchivePayload = ArchivePayload::decode(payload_buffer.into())?;
        match payload.sum {
            Some(Sum::DamlLf0(_)) => Err(DamlLfError::new_unsupported_version(LanguageVersion::LV0.to_string())),
            Some(Sum::DamlLf1(p)) => Ok(Self::new(
                LanguageVersion::new_v1(LanguageV1MinorVersion::try_from(payload.minor.as_str())?),
                DamlLfPackage::V1(p),
            )),
            _ => Err(DamlLfError::new_unknown_version("none")),
        }
    }

<<<<<<< HEAD
    /// consume and serialize this `DamlLfArchivePayload` to a byte buffer.
    ///
    /// TODO documentation
    pub fn serialize(self) -> DamlLfResult<Vec<u8>> {
        let payload = match self.package {
            DamlLfPackage::V1(p) => ArchivePayload {
                minor: if let LanguageVersion::LV1(lang) = self.language_version {
                    lang.to_string()
                } else {
                    unreachable!() // TODO
                },
                sum: Some(Sum::DamlLf1(p)),
            },
        };
        let mut buf = Vec::with_capacity(payload.encoded_len());
        payload.encode(&mut buf)?;
        Ok(buf)
    }

    /// Convert a [`DamlLfArchivePayload`] to a [`DamlPackage`] and map function `f` over it.
=======
    /// Create a [`DamlArchive`] from this [`DamlLfArchivePayload`] and apply it to `f`.
>>>>>>> f296ff06
    ///
    /// See [`DarFile::apply`] for details.
    ///
    /// [`DamlArchive`]: crate::element::DamlArchive
    /// [`DarFile::apply`]: crate::dar::DarFile::apply
    pub fn apply<R, F>(self, f: F) -> DamlLfResult<R>
    where
        F: FnOnce(&DamlPackage<'_>) -> R,
    {
        convert::apply_payload(self, f)
    }

    /// Returns true if the `package` within this `DamlLfArchivePayload` contains `module`, flase otherwise.
    ///
    /// The supplied `module` name is assumed to be in `DottedName` format, i.e. `TopModule.SubModule.Module`.
    ///
    /// ```no_run
    /// # use daml_lf::DamlLfResult;
    /// # use daml_lf::DamlLfArchivePayload;
    /// # fn main() -> DamlLfResult<()> {
    /// let buffer = Vec::<u8>::new();
    /// let payload = DamlLfArchivePayload::from_bytes(buffer)?;
    /// assert_eq!(true, payload.contains_module("PingPong"));
    /// # Ok(())
    /// # }
    /// ```
    pub fn contains_module(&self, module: &str) -> bool {
        match &self.package {
            DamlLfPackage::V1(package) => package.modules.iter().any(|m| match &m.name {
                Some(name) => self.decode_dotted_name(name) == module,
                _ => false,
            }),
        }
    }

    /// Returns a list of all module names with the `package` contained within this `DamlLfArchivePayload`.
    ///
    /// The returned module names are strings in `DottedName` format, i.e. `TopModule.SubModule.Module`.
    ///
    /// ```no_run
    /// # use daml_lf::DamlLfResult;
    /// # use daml_lf::DamlLfArchivePayload;
    /// # fn main() -> DamlLfResult<()> {
    /// let buffer = Vec::<u8>::new();
    /// let payload = DamlLfArchivePayload::from_bytes(buffer)?;
    /// assert_eq!(vec!["PingPong", "Module1.Module2"], payload.list_modules());
    /// # Ok(())
    /// # }
    /// ```
    pub fn list_modules(&self) -> Vec<String> {
        match &self.package {
            DamlLfPackage::V1(package) => package
                .modules
                .iter()
                .filter_map(|m| match &m.name {
                    Some(dn) => Some(self.decode_dotted_name(dn)),
                    _ => None,
                })
                .collect(),
        }
    }

    /// The `language_version` version of this `payload`.
    pub const fn language_version(&self) -> &LanguageVersion {
        &self.language_version
    }

    /// The package embedded in this `payload`.
    pub const fn package(&self) -> &DamlLfPackage {
        &self.package
    }

    fn decode_dotted_name(&self, name: &Name) -> String {
        match &self.package {
            DamlLfPackage::V1(package) => match name {
                Name::NameInternedDname(i) => package
                    .interned_dotted_names
                    .get(*i as usize)
                    .map(|dn| {
                        dn.segments_interned_str
                            .iter()
                            .map(|&i| package.interned_strings.get(i as usize).expect("Package.interned_strings"))
                            .join(".")
                    })
                    .expect("Package.interned_dotted_names"),
                Name::NameDname(dn) => dn.segments.join("."),
            },
        }
    }
}

/// The supported `DAML LF` package formats.
#[derive(Debug, Clone)]
pub enum DamlLfPackage {
    V1(daml_lf_1::Package),
}<|MERGE_RESOLUTION|>--- conflicted
+++ resolved
@@ -77,7 +77,7 @@
         }
     }
 
-<<<<<<< HEAD
+    /// Create a [`DamlArchive`] from this [`DamlLfArchivePayload`] and apply it to `f`.
     /// consume and serialize this `DamlLfArchivePayload` to a byte buffer.
     ///
     /// TODO documentation
@@ -98,9 +98,6 @@
     }
 
     /// Convert a [`DamlLfArchivePayload`] to a [`DamlPackage`] and map function `f` over it.
-=======
-    /// Create a [`DamlArchive`] from this [`DamlLfArchivePayload`] and apply it to `f`.
->>>>>>> f296ff06
     ///
     /// See [`DarFile::apply`] for details.
     ///
