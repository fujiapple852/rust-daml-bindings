use crate::convert::archive_payload::DamlArchiveWrapper;
use crate::convert::data_data_box_checker::DamlDataBoxChecker;
use crate::convert::data_payload::{DamlChoiceWrapper, DamlDataEnrichedPayload, DamlDataPayload, DamlDataWrapper};
use crate::convert::field_payload::{DamlFieldPayload, DamlFieldWrapper};
use crate::convert::interned::{InternableDottedName, PackageInternedResolver};
use crate::convert::module_payload::{DamlDefTypeSynWrapper, DamlFeatureFlagsPayload, DamlModuleWrapper};
use crate::convert::package_payload::{DamlPackagePayload, DamlPackageWrapper};
use crate::convert::resolver::resolve_tycon;
use crate::convert::type_payload::{
    DamlForallWrapper, DamlPackageRefPayload, DamlStructWrapper, DamlSynWrapper, DamlTyConNameWrapper,
    DamlTyConWrapper, DamlTypePayload, DamlTypeSynNameWrapper, DamlTypeWrapper, DamlVarWrapper,
};
use crate::convert::typevar_payload::{DamlKindPayload, DamlTypeVarWithKindPayload, DamlTypeVarWithKindWrapper};
use crate::convert::wrapper::{DamlPayloadParentContext, DamlPayloadParentContextType, PayloadElementWrapper};
#[cfg(feature = "full")]
use crate::element::DamlDefValue;
use crate::element::{
    DamlArchive, DamlArrow, DamlChoice, DamlData, DamlDefTypeSyn, DamlEnum, DamlFeatureFlags, DamlField, DamlForall,
    DamlKind, DamlLocalTyCon, DamlModule, DamlNonLocalTyCon, DamlPackage, DamlRecord, DamlStruct, DamlSyn,
    DamlTemplate, DamlTyCon, DamlTyConName, DamlType, DamlTypeSynName, DamlTypeVarWithKind, DamlVar, DamlVariant,
};
#[cfg(feature = "full")]
use crate::element::{DamlDefKey, DamlExpr};
use crate::error::{DamlLfConvertError, DamlLfConvertResult};
use crate::LanguageFeatureVersion;
use std::collections::HashMap;
use std::convert::TryFrom;

/// Convert from `DamlArchiveWrapper` to `DamlArchive`.
impl<'a> TryFrom<DamlArchiveWrapper<'a>> for DamlArchive<'a> {
    type Error = DamlLfConvertError;

    fn try_from(archive: DamlArchiveWrapper<'a>) -> DamlLfConvertResult<Self> {
        let packages: HashMap<_, _> = archive
            .archive
            .packages
            .values()
            .map(|package| Ok((package.name.as_str(), DamlPackage::try_from(archive.with_package(package))?)))
            .collect::<DamlLfConvertResult<_>>()?;
        Ok(DamlArchive::new(archive.archive.name, packages))
    }
}

/// Convert from `DamlPackageWrapper` to `DamlPackage`.
impl<'a> TryFrom<DamlPackageWrapper<'a>> for DamlPackage<'a> {
    type Error = DamlLfConvertError;

    fn try_from(package: DamlPackageWrapper<'a>) -> DamlLfConvertResult<Self> {
        fn from_modules<'a, T: Iterator<Item = DamlModuleWrapper<'a>>>(
            modules: T,
        ) -> DamlLfConvertResult<DamlModule<'a>> {
            Ok(modules.fold(Ok(DamlModule::new_root()), |mut root, module| {
                if let Ok(r) = root.as_mut() {
                    let flags = DamlFeatureFlags::from(&module.module.flags);
                    let path = module.module.path.resolve(module.package)?;
                    let synonyms: Vec<_> = module
                        .module
                        .synonyms
                        .iter()
                        .map(|syn| DamlDefTypeSyn::try_from(module.wrap_def_type_syn(syn)))
                        .collect::<DamlLfConvertResult<_>>()?;
                    let data_types: Vec<_> = module
                        .module
                        .data_types
                        .iter()
                        .map(|dt| DamlData::try_from(enriched_data(module.wrap_data(dt))?))
                        .collect::<DamlLfConvertResult<_>>()?;
                    #[cfg(feature = "full")]
                    let values: Vec<_> = module
                        .module
                        .values
                        .iter()
                        .map(|val| DamlDefValue::try_from(&module.wrap_value(val)))
                        .collect::<DamlLfConvertResult<_>>()?;
                    add_module_to_tree(
                        r,
                        data_types,
                        #[cfg(feature = "full")]
                        values,
                        flags,
                        synonyms,
                        path.clone(),
                        &path,
                    );
                }
                root
            })?)
        }

        fn add_module_to_tree<'a>(
            node: &mut DamlModule<'a>,
            data_types: Vec<DamlData<'a>>,
            #[cfg(feature = "full")] values: Vec<DamlDefValue<'a>>,
            flags: DamlFeatureFlags,
            synonyms: Vec<DamlDefTypeSyn<'a>>,
            full_path: Vec<&'a str>,
            remaining_path: &[&'a str],
        ) {
            if let Some(&child_mod_name) = remaining_path.first() {
                let child_mod_path = &full_path[..=full_path.len() - remaining_path.len()];
                let entry = node
                    .child_modules_mut()
                    .entry(child_mod_name)
                    .or_insert_with(|| DamlModule::new(child_mod_path.to_vec()));
                add_module_to_tree(
                    entry,
                    data_types,
                    #[cfg(feature = "full")]
                    values,
                    flags,
                    synonyms,
                    full_path,
                    &remaining_path[1..],
                )
            } else {
                node.update_from_parts(
                    flags,
                    synonyms,
                    data_types.into_iter().map(|dt| (dt.name(), dt)).collect(),
                    #[cfg(feature = "full")]
                    values,
                );
            }
        }
        Ok(DamlPackage::new(
            &package.package.name,
            package.package.package_id,
            package.package.version.as_ref().map(AsRef::as_ref),
            package.package.language_version,
            from_modules(package.package.modules.values().map(|module| package.with_module(module)))?,
        ))
    }
}

/// Convert from `DamlFeatureFlagsPayload` to `DamlFeatureFlags`.
impl From<&DamlFeatureFlagsPayload> for DamlFeatureFlags {
    fn from(feature_flags: &DamlFeatureFlagsPayload) -> Self {
        Self::new(
            feature_flags.forbid_party_literals,
            feature_flags.dont_divulge_contract_ids_in_create_arguments,
            feature_flags.dont_disclose_non_consuming_choices_to_observers,
        )
    }
}

/// Convert from `DamlDefTypeSynWrapper` to `DamlDefTypeSyn`.
impl<'a> TryFrom<DamlDefTypeSynWrapper<'a>> for DamlDefTypeSyn<'a> {
    type Error = DamlLfConvertError;

    fn try_from(def_type_syn: DamlDefTypeSynWrapper<'a>) -> DamlLfConvertResult<Self> {
        let params = def_type_syn
            .payload
            .params
            .iter()
            .map(|param| DamlTypeVarWithKind::try_from(&def_type_syn.wrap(param)))
            .collect::<DamlLfConvertResult<_>>()?;
        let name = def_type_syn.payload.name.resolve(def_type_syn.context.package)?;
        let ty = DamlType::try_from(&def_type_syn.wrap(&def_type_syn.payload.ty))?;
        Ok(DamlDefTypeSyn::new(params, ty, name))
    }
}

/// Convert from `DamlDataWrapper` to `DamlData`.
impl<'a> TryFrom<DamlDataWrapper<'a>> for DamlData<'a> {
    type Error = DamlLfConvertError;

    fn try_from(data: DamlDataWrapper<'a>) -> DamlLfConvertResult<Self> {
        let resolver = data.context.package;
        Ok(match data.payload {
            DamlDataEnrichedPayload::Record(record) => {
                let name = record.name.resolve_last(resolver)?;
                let type_arguments = convert_type_var_arguments(data, &record.type_arguments)?;
                let fields = convert_fields(data, &record.fields)?;
                let serializable = record.serializable;
                DamlData::Record(DamlRecord::new(name, fields, type_arguments, serializable))
            },
            DamlDataEnrichedPayload::Template(template) => {
                let name = template.name.resolve_last(resolver)?;
                let module_path = data.context.module.path.resolve(resolver)?;
                let parent_data = match data.context.parent {
                    DamlPayloadParentContextType::Data(DamlDataPayload::Record(record)) => Ok(record),
                    _ => Err(DamlLfConvertError::UnexpectedData),
                }?;
                let fields = convert_fields(data, &parent_data.fields)?;
                let choices: Vec<_> = template
                    .choices
                    .iter()
                    .map(|choice| DamlChoice::try_from(data.wrap(choice)))
                    .collect::<DamlLfConvertResult<_>>()?;
                let param = template.param.resolve(data.context.package)?;
                #[cfg(feature = "full")]
                let precond = template.precond.as_ref().map(|pre| DamlExpr::try_from(&data.wrap(pre))).transpose()?;
                #[cfg(feature = "full")]
                let signatories = DamlExpr::try_from(&data.wrap(&template.signatories))?;
                #[cfg(feature = "full")]
                let agreement = DamlExpr::try_from(&data.wrap(&template.agreement))?;
                #[cfg(feature = "full")]
                let observers = DamlExpr::try_from(&data.wrap(&template.observers))?;
                #[cfg(feature = "full")]
                let key = template.key.as_ref().map(|k| DamlDefKey::try_from(&data.wrap(k))).transpose()?;
                let serializable = parent_data.serializable;
                DamlData::Template(Box::new(DamlTemplate::new(
                    name,
                    data.context.package.package_id,
                    module_path,
                    fields,
                    choices,
                    param,
                    #[cfg(feature = "full")]
                    precond,
                    #[cfg(feature = "full")]
                    signatories,
                    #[cfg(feature = "full")]
                    agreement,
                    #[cfg(feature = "full")]
                    observers,
                    #[cfg(feature = "full")]
                    key,
                    serializable,
                )))
            },
            DamlDataEnrichedPayload::Variant(variant) => {
                let name = variant.name.resolve_last(resolver)?;
                let type_arguments = convert_type_var_arguments(data, &variant.type_arguments)?;
                let fields = convert_fields(data, &variant.fields)?;
                let serializable = variant.serializable;
                DamlData::Variant(DamlVariant::new(name, fields, type_arguments, serializable))
            },
            DamlDataEnrichedPayload::Enum(data_enum) => {
                let name = data_enum.name.resolve_last(resolver)?;
                let type_arguments = convert_type_var_arguments(data, &data_enum.type_arguments)?;
                let constructors: Vec<&str> = if data
                    .context
                    .package
                    .language_version
                    .supports_feature(&LanguageFeatureVersion::INTERNED_STRINGS)
                {
                    assert!(data_enum.constructors_str.is_empty(), "constructors_str should be empty!");
                    data.context.package.resolve_strings(data_enum.constructors_interned_str)?
                } else {
                    assert!(
                        data_enum.constructors_interned_str.is_empty(),
                        "constructors_interned_str should be empty!"
                    );
                    data_enum.constructors_str.iter().map(AsRef::as_ref).collect()
                };
                let serializable = data_enum.serializable;
                DamlData::Enum(DamlEnum::new(name, constructors, type_arguments, serializable))
            },
        })
    }
}

/// Convert from `DamlChoiceWrapper` to `DamlChoice`.
impl<'a> TryFrom<DamlChoiceWrapper<'a>> for DamlChoice<'a> {
    type Error = DamlLfConvertError;

    fn try_from(choice: DamlChoiceWrapper<'a>) -> DamlLfConvertResult<Self> {
        let name = choice.payload.name.resolve(choice.context.package)?;
        let target_data_wrapper = match &choice.payload.argument_type {
            DamlTypePayload::TyCon(tycon) => Ok(resolve_tycon(choice.wrap(tycon))?),
            _ => Err(DamlLfConvertError::UnexpectedType(
                "TyCon".to_owned(),
                choice.payload.argument_type.name_for_error().to_owned(),
            )),
        }?;
        let fields = match target_data_wrapper.payload {
            DamlDataEnrichedPayload::Record(record) => Ok(record
                .fields
                .iter()
                .map(|field| DamlField::try_from(target_data_wrapper.wrap(field)))
                .collect::<DamlLfConvertResult<_>>()?),
            _ => Err(DamlLfConvertError::UnexpectedChoiceData),
        }?;
        let return_type = DamlType::try_from(&choice.wrap(&choice.payload.return_type))?;
        Ok(DamlChoice::new(name, fields, return_type))
    }
}

/// Convert from `DamlFieldWrapper` to `DamlField`.
impl<'a> TryFrom<DamlFieldWrapper<'a>> for DamlField<'a> {
    type Error = DamlLfConvertError;

    fn try_from(field: DamlFieldWrapper<'a>) -> DamlLfConvertResult<Self> {
        Ok(DamlField::new(
            field.payload.name.resolve(field.context.package)?,
            DamlType::try_from(&field.wrap(&field.payload.ty))?,
        ))
    }
}

/// Convert from `DamlTypeWrapper` to `DamlType`.
impl<'a> TryFrom<&DamlTypeWrapper<'a>> for DamlType<'a> {
    type Error = DamlLfConvertError;

    fn try_from(daml_type: &DamlTypeWrapper<'a>) -> Result<Self, Self::Error> {
        Ok(match daml_type.payload {
            DamlTypePayload::ContractId(Some(ty)) =>
                DamlType::ContractId(Some(Box::new(DamlType::try_from(&daml_type.wrap(ty.as_ref()))?))),
            DamlTypePayload::ContractId(None) => DamlType::ContractId(None),
            DamlTypePayload::Int64 => DamlType::Int64,
            DamlTypePayload::Numeric(inner_type) =>
                DamlType::Numeric(Box::new(DamlType::try_from(&daml_type.wrap(inner_type.as_ref()))?)),
            DamlTypePayload::Text => DamlType::Text,
            DamlTypePayload::Timestamp => DamlType::Timestamp,
            DamlTypePayload::Party => DamlType::Party,
            DamlTypePayload::Bool => DamlType::Bool,
            DamlTypePayload::Unit => DamlType::Unit,
            DamlTypePayload::Date => DamlType::Date,
            DamlTypePayload::List(args) => DamlType::List(
                args.iter()
                    .map(|arg| DamlType::try_from(&daml_type.wrap(arg)))
                    .collect::<DamlLfConvertResult<Vec<_>>>()?,
            ),
            DamlTypePayload::Update => DamlType::Update,
            DamlTypePayload::Scenario => DamlType::Scenario,
            DamlTypePayload::TextMap(args) => DamlType::TextMap(
                args.iter()
                    .map(|arg| DamlType::try_from(&daml_type.wrap(arg)))
                    .collect::<DamlLfConvertResult<Vec<_>>>()?,
            ),
            DamlTypePayload::Optional(args) => DamlType::Optional(
                args.iter()
                    .map(|arg| DamlType::try_from(&daml_type.wrap(arg)))
                    .collect::<DamlLfConvertResult<Vec<_>>>()?,
            ),
            DamlTypePayload::TyCon(tycon_payload) => {
                let tycon_wrapper = daml_type.wrap(tycon_payload);
                let target_data_wrapper = resolve_tycon(tycon_wrapper)?;
                let tycon = DamlTyCon::try_from(&tycon_wrapper)?;
                match daml_type.context.parent {
                    DamlPayloadParentContextType::Data(_) => {
                        if DamlDataBoxChecker::should_box(enriched_data(daml_type.context)?, target_data_wrapper)? {
                            DamlType::BoxedTyCon(tycon)
                        } else {
                            DamlType::TyCon(tycon)
                        }
                    },
                    // We are not in a context with a DamlDataPayload and so we do not need to Box this reference
                    _ => DamlType::TyCon(tycon),
                }
            },
            DamlTypePayload::Var(var) => DamlType::Var(DamlVar::try_from(&daml_type.wrap(var))?),
            DamlTypePayload::Arrow => DamlType::Arrow,
            DamlTypePayload::Any => DamlType::Any,
            DamlTypePayload::TypeRep => DamlType::TypeRep,
            DamlTypePayload::Nat(n) => DamlType::Nat(*n),
            DamlTypePayload::Forall(forall) => DamlType::Forall(DamlForall::try_from(&daml_type.wrap(forall))?),
            DamlTypePayload::Struct(tuple) => DamlType::Struct(DamlStruct::try_from(&daml_type.wrap(tuple))?),
            DamlTypePayload::Syn(syn) => DamlType::Syn(DamlSyn::try_from(&daml_type.wrap(syn))?),
        })
    }
}

/// Convert from `DamlSynWrapper` to `DamlSyn`.
impl<'a> TryFrom<&DamlSynWrapper<'a>> for DamlSyn<'a> {
    type Error = DamlLfConvertError;

    fn try_from(syn: &DamlSynWrapper<'a>) -> Result<Self, Self::Error> {
        let tysyn = DamlTypeSynName::try_from(&syn.wrap(&syn.payload.tysyn))?;
        let args = syn
            .payload
            .args
            .iter()
            .map(|arg| DamlType::try_from(&syn.wrap(arg)))
            .collect::<DamlLfConvertResult<_>>()?;
        Ok(DamlSyn::new(tysyn, args))
    }
}

/// Convert from `DamlStructWrapper` to `DamlStruct`.
impl<'a> TryFrom<&DamlStructWrapper<'a>> for DamlStruct<'a> {
    type Error = DamlLfConvertError;

    fn try_from(tuple: &DamlStructWrapper<'a>) -> Result<Self, Self::Error> {
        let fields = tuple
            .payload
            .fields
            .iter()
            .map(|field| DamlField::try_from(tuple.wrap(field)))
            .collect::<DamlLfConvertResult<_>>()?;
        Ok(DamlStruct::new(fields))
    }
}

/// Convert from `ForallWrapper` to `DamlForall`.
impl<'a> TryFrom<&DamlForallWrapper<'a>> for DamlForall<'a> {
    type Error = DamlLfConvertError;

    fn try_from(forall: &DamlForallWrapper<'a>) -> Result<Self, Self::Error> {
        let vars = forall
            .payload
            .vars
            .iter()
            .map(|var| DamlTypeVarWithKind::try_from(&forall.wrap(var)))
            .collect::<DamlLfConvertResult<_>>()?;
        let body = DamlType::try_from(&forall.wrap(forall.payload.body.as_ref()))?;
        Ok(DamlForall::new(vars, Box::new(body)))
    }
}

/// Convert from `DamlTypeVarWrapper` to `DamlTypeVar`.
impl<'a> TryFrom<&DamlTypeVarWithKindWrapper<'a>> for DamlTypeVarWithKind<'a> {
    type Error = DamlLfConvertError;

    fn try_from(typevar: &DamlTypeVarWithKindWrapper<'a>) -> DamlLfConvertResult<Self> {
        Ok(DamlTypeVarWithKind::new(
            typevar.payload.var.resolve(typevar.context.package)?,
            DamlKind::from(&typevar.payload.kind),
        ))
    }
}

/// Convert from `DamlVarWrapper` to `DamlVar`.
impl<'a> TryFrom<&DamlVarWrapper<'a>> for DamlVar<'a> {
    type Error = DamlLfConvertError;

    fn try_from(var: &DamlVarWrapper<'a>) -> Result<Self, Self::Error> {
        let type_arguments = var
            .payload
            .type_arguments
            .iter()
            .map(|ty| DamlType::try_from(&var.wrap(ty)))
            .collect::<DamlLfConvertResult<_>>()?;
        Ok(DamlVar::new(var.payload.var.resolve(var.context.package)?, type_arguments))
    }
}

/// Convert from `DamlKindPayload` to `DamlKind`.
impl From<&DamlKindPayload> for DamlKind {
    fn from(kind: &DamlKindPayload) -> Self {
        match kind {
            DamlKindPayload::Star => DamlKind::Star,
            DamlKindPayload::Arrow(arrow) => DamlKind::Arrow(Box::new(DamlArrow::new(
                arrow.params.iter().map(DamlKind::from).collect(),
                DamlKind::from(&arrow.result),
            ))),
            DamlKindPayload::Nat => DamlKind::Nat,
        }
    }
}

/// DOCME
impl<'a> TryFrom<&DamlTyConNameWrapper<'a>> for DamlTyConName<'a> {
    type Error = DamlLfConvertError;

    fn try_from(tycon_name: &DamlTyConNameWrapper<'a>) -> DamlLfConvertResult<Self> {
        make_tycon_name(
            tycon_name.context,
            &tycon_name.payload.package_ref,
            tycon_name.payload.module_path,
            tycon_name.payload.data_name,
        )
    }
}

/// DOCME
impl<'a> TryFrom<&DamlTypeSynNameWrapper<'a>> for DamlTypeSynName<'a> {
    type Error = DamlLfConvertError;

    fn try_from(tysyn_name: &DamlTypeSynNameWrapper<'a>) -> DamlLfConvertResult<Self> {
        make_tycon_name(
            tysyn_name.context,
            &tysyn_name.payload.package_ref,
            tysyn_name.payload.module_path,
            tysyn_name.payload.data_name,
        )
    }
}

/// DOCME
impl<'a> TryFrom<&DamlTyConWrapper<'a>> for DamlTyCon<'a> {
    type Error = DamlLfConvertError;

    fn try_from(tycon: &DamlTyConWrapper<'a>) -> DamlLfConvertResult<Self> {
        let tycon_name = make_tycon_name(
            tycon.context,
            &tycon.payload.package_ref,
            tycon.payload.module_path,
            tycon.payload.data_name,
        )?;
        let type_arguments = convert_type_arguments(*tycon, &tycon.payload.type_arguments)?;
        Ok(DamlTyCon::new(tycon_name, type_arguments))
    }
}

// TODO compare with master to make sure we haven't broken it
fn make_tycon_name<'a>(
    context: DamlPayloadParentContext<'a>,
    package_ref: &'a DamlPackageRefPayload<'a>,
    module_path: InternableDottedName<'a>,
    data_name: InternableDottedName<'a>,
) -> DamlLfConvertResult<DamlTyConName<'a>> {
    let source_resolver = context.package;
    let source_package_id = context.package.package_id;
    let source_package_name = context.package.name.as_str();
    let source_module_path = context.module.path.resolve(source_resolver)?;
    let target_package_id = package_ref.resolve(source_resolver)?;
    let target_package: &DamlPackagePayload<'_> = context
        .archive
        .package_by_id(target_package_id)
        .ok_or_else(|| DamlLfConvertError::UnknownPackage(target_package_id.to_owned()))?;
<<<<<<< HEAD
    let source_package_id = context.package.package_id;
    let source_package_name = context.package.name.as_str();
    let source_module_path = context.module.path.resolve(source_resolver)?;
=======
>>>>>>> 1726946f
    let target_package_name = target_package.name.as_str();
    let target_module_path = module_path.resolve(source_resolver)?;
    let data_name = data_name.resolve_last(source_resolver)?;
    if target_package_name == source_package_name && target_module_path == source_module_path {
        Ok(DamlTyConName::Local(DamlLocalTyCon::new(
            data_name,
            target_package_id,
            target_package_name,
            target_module_path,
        )))
    } else {
        Ok(DamlTyConName::NonLocal(DamlNonLocalTyCon::new(
            data_name,
            source_package_id,
            source_package_name,
            source_module_path,
            target_package_id,
            target_package_name,
            target_module_path,
        )))
    }
}

fn enriched_data(context: DamlPayloadParentContext<'_>) -> DamlLfConvertResult<DamlDataWrapper<'_>> {
    Ok(DamlDataWrapper::with_data(context, DamlDataEnrichedPayload::from_data_wrapper(context)?))
}

fn convert_fields<'a, T: Copy>(
    wrapper: PayloadElementWrapper<'a, T>,
    fields: &'a [DamlFieldPayload<'a>],
) -> DamlLfConvertResult<Vec<DamlField<'a>>> {
    fields.iter().map(|field| DamlField::try_from(wrapper.wrap(field))).collect::<DamlLfConvertResult<_>>()
}

fn convert_type_arguments<'a, T: Copy>(
    wrapper: PayloadElementWrapper<'a, T>,
    type_arguments: &'a [DamlTypePayload<'a>],
) -> DamlLfConvertResult<Vec<DamlType<'a>>> {
    type_arguments.iter().map(|ty| DamlType::try_from(&wrapper.wrap(ty))).collect::<DamlLfConvertResult<_>>()
}

fn convert_type_var_arguments<'a, T: Copy>(
    wrapper: PayloadElementWrapper<'a, T>,
    type_var_arguments: &'a [DamlTypeVarWithKindPayload<'a>],
) -> DamlLfConvertResult<Vec<DamlTypeVarWithKind<'a>>> {
    type_var_arguments
        .iter()
        .map(|ty_arg| DamlTypeVarWithKind::try_from(&wrapper.wrap(ty_arg)))
        .collect::<DamlLfConvertResult<_>>()
}<|MERGE_RESOLUTION|>--- conflicted
+++ resolved
@@ -500,12 +500,6 @@
         .archive
         .package_by_id(target_package_id)
         .ok_or_else(|| DamlLfConvertError::UnknownPackage(target_package_id.to_owned()))?;
-<<<<<<< HEAD
-    let source_package_id = context.package.package_id;
-    let source_package_name = context.package.name.as_str();
-    let source_module_path = context.module.path.resolve(source_resolver)?;
-=======
->>>>>>> 1726946f
     let target_package_name = target_package.name.as_str();
     let target_module_path = module_path.resolve(source_resolver)?;
     let data_name = data_name.resolve_last(source_resolver)?;
