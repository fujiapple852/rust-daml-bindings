use crate::convert::defvalue_payload::DamlDefValueWrapper;
use crate::convert::expr_payload::{
    DamlAbsWrapper, DamlAppWrapper, DamlBindingWrapper, DamlBlockWrapper, DamlBuiltinFunctionPayload,
    DamlCaseAltConsWrapper, DamlCaseAltEnumWrapper, DamlCaseAltOptionalSomeWrapper, DamlCaseAltSumPayload,
    DamlCaseAltSumWrapper, DamlCaseAltVariantWrapper, DamlCaseAltWrapper, DamlCaseWrapper, DamlCommitWrapper,
    DamlConsWrapper, DamlCreateWrapper, DamlDefKeyWrapper, DamlEnumConWrapper, DamlExerciseWrapper, DamlExprPayload,
    DamlExprWrapper, DamlFetchWrapper, DamlFieldWithExprWrapper, DamlFromAnyWrapper, DamlKeyExprPayload,
    DamlOptionalSomeWrapper, DamlPrimConPayload, DamlPrimLitPayload, DamlPrimLitWrapper, DamlPureWrapper,
    DamlRecConWrapper, DamlRecProjWrapper, DamlRecUpdWrapper, DamlRetrieveByKeyWrapper, DamlScenarioEmbedExprWrapper,
    DamlScenarioPayload, DamlScenarioWrapper, DamlStructConWrapper, DamlStructProjWrapper, DamlStructUpdWrapper,
    DamlToAnyWrapper, DamlTyAbsWrapper, DamlTyAppWrapper, DamlUpdateEmbedExprWrapper, DamlUpdatePayload,
    DamlUpdateWrapper, DamlValueNameWrapper, DamlVarWithTypeWrapper, DamlVariantConWrapper,
};
use crate::convert::interned::PackageInternedResolver;
use crate::convert::package_payload::DamlPackagePayload;
use crate::element::{
    DamlAbs, DamlApp, DamlBinding, DamlBlock, DamlBuiltinFunction, DamlCase, DamlCaseAlt, DamlCaseAltCons,
    DamlCaseAltEnum, DamlCaseAltOptionalSome, DamlCaseAltSum, DamlCaseAltVariant, DamlCommit, DamlCons, DamlCreate,
    DamlDefKey, DamlDefValue, DamlEnumCon, DamlExercise, DamlExpr, DamlFetch, DamlFieldWithExpr, DamlFromAny,
    DamlLocalTyCon, DamlNonLocalTyCon, DamlOptionalSome, DamlPrimCon, DamlPrimLit, DamlPure, DamlRecCon, DamlRecProj,
    DamlRecUpd, DamlRetrieveByKey, DamlScenario, DamlScenarioEmbedExpr, DamlStructCon, DamlStructProj, DamlStructUpd,
    DamlToAny, DamlTyAbs, DamlTyApp, DamlTyCon, DamlTyConName, DamlType, DamlTypeVarWithKind, DamlUpdate,
    DamlUpdateEmbedExpr, DamlValueName, DamlVarWithType, DamlVariantCon,
};
use crate::error::{DamlLfConvertError, DamlLfConvertResult};
use crate::LanguageFeatureVersion;
use std::convert::TryFrom;

/// Convert from `DamlDefValueWrapper` to `DamlDefValue`.
impl<'a> TryFrom<&DamlDefValueWrapper<'a>> for DamlDefValue<'a> {
    type Error = DamlLfConvertError;

    fn try_from(def_value: &DamlDefValueWrapper<'a>) -> DamlLfConvertResult<Self> {
        Ok(DamlDefValue::new(
            def_value.payload.name.resolve(def_value.context.package)?,
            DamlType::try_from(&def_value.wrap(&def_value.payload.ty))?,
            DamlExpr::try_from(&def_value.wrap(&def_value.payload.expr))?,
            def_value.payload.no_party_literals,
            def_value.payload.is_test,
        ))
    }
}

/// Convert from `DamlExprWrapper` to `DamlExpr`.
impl<'a> TryFrom<&DamlExprWrapper<'a>> for DamlExpr<'a> {
    type Error = DamlLfConvertError;

    fn try_from(expr: &DamlExprWrapper<'a>) -> DamlLfConvertResult<Self> {
        Ok(match expr.payload {
            DamlExprPayload::Var(var) => DamlExpr::Var(var.resolve(expr.context.package)?),
            DamlExprPayload::Val(val) => DamlExpr::Val(DamlValueName::try_from(&expr.wrap(val))?),
            DamlExprPayload::Builtin(builtin) => DamlExpr::Builtin(DamlBuiltinFunction::from(builtin)),
            DamlExprPayload::PrimCon(prim_con) => DamlExpr::PrimCon(DamlPrimCon::try_from(prim_con)?),
            DamlExprPayload::PrimLit(prim_lit) => DamlExpr::PrimLit(DamlPrimLit::try_from(&expr.wrap(prim_lit))?),
            DamlExprPayload::RecCon(rec_con) => DamlExpr::RecCon(DamlRecCon::try_from(&expr.wrap(rec_con))?),
            DamlExprPayload::RecProj(rec_proj) => DamlExpr::RecProj(DamlRecProj::try_from(&expr.wrap(rec_proj))?),
            DamlExprPayload::RecUpd(rec_upd) => DamlExpr::RecUpd(DamlRecUpd::try_from(&expr.wrap(rec_upd))?),
            DamlExprPayload::VariantCon(variant_con) =>
                DamlExpr::VariantCon(DamlVariantCon::try_from(&expr.wrap(variant_con))?),
            DamlExprPayload::EnumCon(enum_con) => DamlExpr::EnumCon(DamlEnumCon::try_from(&expr.wrap(enum_con))?),
            DamlExprPayload::StructCon(struct_con) =>
                DamlExpr::StructCon(DamlStructCon::try_from(&expr.wrap(struct_con))?),
            DamlExprPayload::StructProj(struct_proj) =>
                DamlExpr::StructProj(DamlStructProj::try_from(&expr.wrap(struct_proj))?),
            DamlExprPayload::StructUpd(struct_upd) =>
                DamlExpr::StructUpd(DamlStructUpd::try_from(&expr.wrap(struct_upd))?),
            DamlExprPayload::App(app) => DamlExpr::App(DamlApp::try_from(&expr.wrap(app))?),
            DamlExprPayload::TyApp(ty_app) => DamlExpr::TyApp(DamlTyApp::try_from(&expr.wrap(ty_app))?),
            DamlExprPayload::Abs(abs) => DamlExpr::Abs(DamlAbs::try_from(&expr.wrap(abs))?),
            DamlExprPayload::TyAbs(ty_abs) => DamlExpr::TyAbs(DamlTyAbs::try_from(&expr.wrap(ty_abs))?),
            DamlExprPayload::Case(case) => DamlExpr::Case(DamlCase::try_from(&expr.wrap(case))?),
            DamlExprPayload::Let(block) => DamlExpr::Let(DamlBlock::try_from(&expr.wrap(block))?),
            DamlExprPayload::Nil(ty) => DamlExpr::Nil(DamlType::try_from(&expr.wrap(ty))?),
            DamlExprPayload::Cons(cons) => DamlExpr::Cons(DamlCons::try_from(&expr.wrap(cons))?),
            DamlExprPayload::Update(upd) => DamlExpr::Update(DamlUpdate::try_from(&expr.wrap(upd))?),
            DamlExprPayload::Scenario(scenario) => DamlExpr::Scenario(DamlScenario::try_from(&expr.wrap(scenario))?),
            DamlExprPayload::OptionalNone(ty) => DamlExpr::OptionalNone(DamlType::try_from(&expr.wrap(ty))?),
            DamlExprPayload::OptionalSome(opt_some) =>
                DamlExpr::OptionalSome(DamlOptionalSome::try_from(&expr.wrap(opt_some))?),
            DamlExprPayload::ToAny(to_any) => DamlExpr::ToAny(DamlToAny::try_from(&expr.wrap(to_any))?),
            DamlExprPayload::FromAny(from_any) => DamlExpr::FromAny(DamlFromAny::try_from(&expr.wrap(from_any))?),
            DamlExprPayload::TypeRep(ty) => DamlExpr::TypeRep(DamlType::try_from(&expr.wrap(ty))?),
        })
    }
}

impl<'a> From<&DamlBuiltinFunctionPayload> for DamlBuiltinFunction {
    fn from(builtin: &DamlBuiltinFunctionPayload) -> Self {
        match builtin {
            DamlBuiltinFunctionPayload::AddDecimal => DamlBuiltinFunction::AddDecimal,
            DamlBuiltinFunctionPayload::SubDecimal => DamlBuiltinFunction::SubDecimal,
            DamlBuiltinFunctionPayload::MulDecimal => DamlBuiltinFunction::MulDecimal,
            DamlBuiltinFunctionPayload::DivDecimal => DamlBuiltinFunction::DivDecimal,
            DamlBuiltinFunctionPayload::RoundDecimal => DamlBuiltinFunction::RoundDecimal,
            DamlBuiltinFunctionPayload::AddNumeric => DamlBuiltinFunction::AddNumeric,
            DamlBuiltinFunctionPayload::SubNumeric => DamlBuiltinFunction::SubNumeric,
            DamlBuiltinFunctionPayload::MulNumeric => DamlBuiltinFunction::MulNumeric,
            DamlBuiltinFunctionPayload::DivNumeric => DamlBuiltinFunction::DivNumeric,
            DamlBuiltinFunctionPayload::RoundNumeric => DamlBuiltinFunction::RoundNumeric,
            DamlBuiltinFunctionPayload::CastNumeric => DamlBuiltinFunction::CastNumeric,
            DamlBuiltinFunctionPayload::ShiftNumeric => DamlBuiltinFunction::ShiftNumeric,
            DamlBuiltinFunctionPayload::AddInt64 => DamlBuiltinFunction::AddInt64,
            DamlBuiltinFunctionPayload::SubInt64 => DamlBuiltinFunction::SubInt64,
            DamlBuiltinFunctionPayload::MulInt64 => DamlBuiltinFunction::MulInt64,
            DamlBuiltinFunctionPayload::DivInt64 => DamlBuiltinFunction::DivInt64,
            DamlBuiltinFunctionPayload::ModInt64 => DamlBuiltinFunction::ModInt64,
            DamlBuiltinFunctionPayload::ExpInt64 => DamlBuiltinFunction::ExpInt64,
            DamlBuiltinFunctionPayload::Foldl => DamlBuiltinFunction::Foldl,
            DamlBuiltinFunctionPayload::Foldr => DamlBuiltinFunction::Foldr,
            DamlBuiltinFunctionPayload::TextmapEmpty => DamlBuiltinFunction::TextmapEmpty,
            DamlBuiltinFunctionPayload::TextmapInsert => DamlBuiltinFunction::TextmapInsert,
            DamlBuiltinFunctionPayload::TextmapLookup => DamlBuiltinFunction::TextmapLookup,
            DamlBuiltinFunctionPayload::TextmapDelete => DamlBuiltinFunction::TextmapDelete,
            DamlBuiltinFunctionPayload::TextmapToList => DamlBuiltinFunction::TextmapToList,
            DamlBuiltinFunctionPayload::TextmapSize => DamlBuiltinFunction::TextmapSize,
            DamlBuiltinFunctionPayload::ExplodeText => DamlBuiltinFunction::ExplodeText,
            DamlBuiltinFunctionPayload::AppendText => DamlBuiltinFunction::AppendText,
            DamlBuiltinFunctionPayload::Error => DamlBuiltinFunction::Error,
            DamlBuiltinFunctionPayload::LeqInt64 => DamlBuiltinFunction::LeqInt64,
            DamlBuiltinFunctionPayload::LeqDecimal => DamlBuiltinFunction::LeqDecimal,
            DamlBuiltinFunctionPayload::LeqNumeric => DamlBuiltinFunction::LeqNumeric,
            DamlBuiltinFunctionPayload::LeqText => DamlBuiltinFunction::LeqText,
            DamlBuiltinFunctionPayload::LeqTimestamp => DamlBuiltinFunction::LeqTimestamp,
            DamlBuiltinFunctionPayload::LeqDate => DamlBuiltinFunction::LeqDate,
            DamlBuiltinFunctionPayload::LeqParty => DamlBuiltinFunction::LeqParty,
            DamlBuiltinFunctionPayload::LessInt64 => DamlBuiltinFunction::LessInt64,
            DamlBuiltinFunctionPayload::LessDecimal => DamlBuiltinFunction::LessDecimal,
            DamlBuiltinFunctionPayload::LessNumeric => DamlBuiltinFunction::LessNumeric,
            DamlBuiltinFunctionPayload::LessText => DamlBuiltinFunction::LessText,
            DamlBuiltinFunctionPayload::LessTimestamp => DamlBuiltinFunction::LessTimestamp,
            DamlBuiltinFunctionPayload::LessDate => DamlBuiltinFunction::LessDate,
            DamlBuiltinFunctionPayload::LessParty => DamlBuiltinFunction::LessParty,
            DamlBuiltinFunctionPayload::GeqInt64 => DamlBuiltinFunction::GeqInt64,
            DamlBuiltinFunctionPayload::GeqDecimal => DamlBuiltinFunction::GeqDecimal,
            DamlBuiltinFunctionPayload::GeqNumeric => DamlBuiltinFunction::GeqNumeric,
            DamlBuiltinFunctionPayload::GeqText => DamlBuiltinFunction::GeqText,
            DamlBuiltinFunctionPayload::GeqTimestamp => DamlBuiltinFunction::GeqTimestamp,
            DamlBuiltinFunctionPayload::GeqDate => DamlBuiltinFunction::GeqDate,
            DamlBuiltinFunctionPayload::GeqParty => DamlBuiltinFunction::GeqParty,
            DamlBuiltinFunctionPayload::GreaterInt64 => DamlBuiltinFunction::GreaterInt64,
            DamlBuiltinFunctionPayload::GreaterDecimal => DamlBuiltinFunction::GreaterDecimal,
            DamlBuiltinFunctionPayload::GreaterNumeric => DamlBuiltinFunction::GreaterNumeric,
            DamlBuiltinFunctionPayload::GreaterText => DamlBuiltinFunction::GreaterText,
            DamlBuiltinFunctionPayload::GreaterTimestamp => DamlBuiltinFunction::GreaterTimestamp,
            DamlBuiltinFunctionPayload::GreaterDate => DamlBuiltinFunction::GreaterDate,
            DamlBuiltinFunctionPayload::GreaterParty => DamlBuiltinFunction::GreaterParty,
            DamlBuiltinFunctionPayload::ToTextInt64 => DamlBuiltinFunction::ToTextInt64,
            DamlBuiltinFunctionPayload::ToTextDecimal => DamlBuiltinFunction::ToTextDecimal,
            DamlBuiltinFunctionPayload::ToTextNumeric => DamlBuiltinFunction::ToTextNumeric,
            DamlBuiltinFunctionPayload::ToTextText => DamlBuiltinFunction::ToTextText,
            DamlBuiltinFunctionPayload::ToTextTimestamp => DamlBuiltinFunction::ToTextTimestamp,
            DamlBuiltinFunctionPayload::ToTextDate => DamlBuiltinFunction::ToTextDate,
            DamlBuiltinFunctionPayload::ToQuotedTextParty => DamlBuiltinFunction::ToQuotedTextParty,
            DamlBuiltinFunctionPayload::ToTextParty => DamlBuiltinFunction::ToTextParty,
            DamlBuiltinFunctionPayload::FromTextParty => DamlBuiltinFunction::FromTextParty,
            DamlBuiltinFunctionPayload::FromTextInt64 => DamlBuiltinFunction::FromTextInt64,
            DamlBuiltinFunctionPayload::FromTextDecimal => DamlBuiltinFunction::FromTextDecimal,
            DamlBuiltinFunctionPayload::FromTextNumeric => DamlBuiltinFunction::FromTextNumeric,
            DamlBuiltinFunctionPayload::Sha256Text => DamlBuiltinFunction::Sha256Text,
            DamlBuiltinFunctionPayload::DateToUnixDays => DamlBuiltinFunction::DateToUnixDays,
            DamlBuiltinFunctionPayload::UnixDaysToDate => DamlBuiltinFunction::UnixDaysToDate,
            DamlBuiltinFunctionPayload::TimestampToUnixMicroseconds => DamlBuiltinFunction::TimestampToUnixMicroseconds,
            DamlBuiltinFunctionPayload::UnixMicrosecondsToTimestamp => DamlBuiltinFunction::UnixMicrosecondsToTimestamp,
            DamlBuiltinFunctionPayload::Int64ToDecimal => DamlBuiltinFunction::Int64ToDecimal,
            DamlBuiltinFunctionPayload::DecimalToInt64 => DamlBuiltinFunction::DecimalToInt64,
            DamlBuiltinFunctionPayload::Int64ToNumeric => DamlBuiltinFunction::Int64ToNumeric,
            DamlBuiltinFunctionPayload::NumericToInt64 => DamlBuiltinFunction::NumericToInt64,
            DamlBuiltinFunctionPayload::ImplodeText => DamlBuiltinFunction::ImplodeText,
            DamlBuiltinFunctionPayload::EqualInt64 => DamlBuiltinFunction::EqualInt64,
            DamlBuiltinFunctionPayload::EqualDecimal => DamlBuiltinFunction::EqualDecimal,
            DamlBuiltinFunctionPayload::EqualNumeric => DamlBuiltinFunction::EqualNumeric,
            DamlBuiltinFunctionPayload::EqualText => DamlBuiltinFunction::EqualText,
            DamlBuiltinFunctionPayload::EqualTimestamp => DamlBuiltinFunction::EqualTimestamp,
            DamlBuiltinFunctionPayload::EqualDate => DamlBuiltinFunction::EqualDate,
            DamlBuiltinFunctionPayload::EqualParty => DamlBuiltinFunction::EqualParty,
            DamlBuiltinFunctionPayload::EqualBool => DamlBuiltinFunction::EqualBool,
            DamlBuiltinFunctionPayload::EqualContractId => DamlBuiltinFunction::EqualContractId,
            DamlBuiltinFunctionPayload::EqualList => DamlBuiltinFunction::EqualList,
            DamlBuiltinFunctionPayload::EqualTypeRep => DamlBuiltinFunction::EqualTypeRep,
            DamlBuiltinFunctionPayload::Trace => DamlBuiltinFunction::Trace,
            DamlBuiltinFunctionPayload::CoerceContractId => DamlBuiltinFunction::CoerceContractId,
            DamlBuiltinFunctionPayload::TextFromCodePoints => DamlBuiltinFunction::TextFromCodePoints,
            DamlBuiltinFunctionPayload::TextToCodePoints => DamlBuiltinFunction::TextToCodePoints,
        }
    }
}

impl<'a> TryFrom<&DamlPrimConPayload> for DamlPrimCon {
    type Error = DamlLfConvertError;

    fn try_from(prim_con: &DamlPrimConPayload) -> DamlLfConvertResult<Self> {
        Ok(match prim_con {
            DamlPrimConPayload::Unit => DamlPrimCon::Unit,
            DamlPrimConPayload::False => DamlPrimCon::False,
            DamlPrimConPayload::True => DamlPrimCon::True,
        })
    }
}

impl<'a> TryFrom<&DamlPrimLitWrapper<'a>> for DamlPrimLit<'a> {
    type Error = DamlLfConvertError;

    fn try_from(prim_con: &DamlPrimLitWrapper<'a>) -> DamlLfConvertResult<Self> {
        let resolver = prim_con.context.package;
        Ok(match prim_con.payload {
            DamlPrimLitPayload::Int64(i) => DamlPrimLit::Int64(*i),
            DamlPrimLitPayload::Text(text) => DamlPrimLit::Text(text.resolve(resolver)?),
            DamlPrimLitPayload::Party(party) => DamlPrimLit::Party(party.resolve(resolver)?),
            DamlPrimLitPayload::Date(date) => DamlPrimLit::Date(*date),
            DamlPrimLitPayload::Timestamp(timestamp) => DamlPrimLit::Timestamp(*timestamp),
            DamlPrimLitPayload::Numeric(numeric) => DamlPrimLit::Numeric(numeric.resolve(resolver)?),
        })
    }
}

impl<'a> TryFrom<&DamlRecConWrapper<'a>> for DamlRecCon<'a> {
    type Error = DamlLfConvertError;

    fn try_from(rec_con: &DamlRecConWrapper<'a>) -> DamlLfConvertResult<Self> {
        let tycon = DamlTyCon::try_from(&rec_con.wrap(&rec_con.payload.tycon))?;
        let fields = rec_con
            .payload
            .fields
            .iter()
            .map(|field| DamlFieldWithExpr::try_from(&rec_con.wrap(field)))
            .collect::<DamlLfConvertResult<_>>()?;
        Ok(DamlRecCon::new(tycon, fields))
    }
}

impl<'a> TryFrom<&DamlFieldWithExprWrapper<'a>> for DamlFieldWithExpr<'a> {
    type Error = DamlLfConvertError;

    fn try_from(field_with_expr: &DamlFieldWithExprWrapper<'a>) -> DamlLfConvertResult<Self> {
        let field = field_with_expr.payload.field.resolve(field_with_expr.context.package)?;
        let expr = DamlExpr::try_from(&field_with_expr.wrap(&field_with_expr.payload.expr))?;
        Ok(DamlFieldWithExpr::new(field, expr))
    }
}

impl<'a> TryFrom<&DamlRecProjWrapper<'a>> for DamlRecProj<'a> {
    type Error = DamlLfConvertError;

    fn try_from(rec_proj: &DamlRecProjWrapper<'a>) -> DamlLfConvertResult<Self> {
        let tycon = DamlTyCon::try_from(&rec_proj.wrap(&rec_proj.payload.tycon))?;
        let record = DamlExpr::try_from(&rec_proj.wrap(rec_proj.payload.record.as_ref()))?;
        let field = rec_proj.payload.field.resolve(rec_proj.context.package)?;
        Ok(DamlRecProj::new(tycon, Box::new(record), field))
    }
}

impl<'a> TryFrom<&DamlRecUpdWrapper<'a>> for DamlRecUpd<'a> {
    type Error = DamlLfConvertError;

    fn try_from(rec_upd: &DamlRecUpdWrapper<'a>) -> DamlLfConvertResult<Self> {
        let tycon = DamlTyCon::try_from(&rec_upd.wrap(&rec_upd.payload.tycon))?;
        let record = DamlExpr::try_from(&rec_upd.wrap(rec_upd.payload.record.as_ref()))?;
        let update = DamlExpr::try_from(&rec_upd.wrap(rec_upd.payload.record.as_ref()))?;
        let field = rec_upd.payload.field.resolve(rec_upd.context.package)?;
        Ok(DamlRecUpd::new(tycon, Box::new(record), Box::new(update), field))
    }
}

impl<'a> TryFrom<&DamlVariantConWrapper<'a>> for DamlVariantCon<'a> {
    type Error = DamlLfConvertError;

    fn try_from(variant_con: &DamlVariantConWrapper<'a>) -> DamlLfConvertResult<Self> {
        let tycon = DamlTyCon::try_from(&variant_con.wrap(&variant_con.payload.tycon))?;
        let variant_arg = DamlExpr::try_from(&variant_con.wrap(variant_con.payload.variant_arg.as_ref()))?;
        let variant_con = variant_con.payload.variant_con.resolve(variant_con.context.package)?;
        Ok(DamlVariantCon::new(tycon, Box::new(variant_arg), variant_con))
    }
}

impl<'a> TryFrom<&DamlEnumConWrapper<'a>> for DamlEnumCon<'a> {
    type Error = DamlLfConvertError;

    fn try_from(enum_con: &DamlEnumConWrapper<'a>) -> DamlLfConvertResult<Self> {
        let tycon = DamlTyConName::try_from(&enum_con.wrap(&enum_con.payload.tycon))?;
        let enum_con = enum_con.payload.enum_con.resolve(enum_con.context.package)?;
        Ok(DamlEnumCon::new(tycon, enum_con))
    }
}

impl<'a> TryFrom<&DamlStructConWrapper<'a>> for DamlStructCon<'a> {
    type Error = DamlLfConvertError;

    fn try_from(struct_con: &DamlStructConWrapper<'a>) -> DamlLfConvertResult<Self> {
        let fields = struct_con
            .payload
            .fields
            .iter()
            .map(|field| DamlFieldWithExpr::try_from(&struct_con.wrap(field)))
            .collect::<DamlLfConvertResult<_>>()?;
        Ok(DamlStructCon::new(fields))
    }
}

impl<'a> TryFrom<&DamlStructProjWrapper<'a>> for DamlStructProj<'a> {
    type Error = DamlLfConvertError;

    fn try_from(struct_proj: &DamlStructProjWrapper<'a>) -> DamlLfConvertResult<Self> {
        let struct_expr = DamlExpr::try_from(&struct_proj.wrap(struct_proj.payload.struct_expr.as_ref()))?;
        let field = struct_proj.payload.field.resolve(struct_proj.context.package)?;
        Ok(DamlStructProj::new(Box::new(struct_expr), field))
    }
}

impl<'a> TryFrom<&DamlStructUpdWrapper<'a>> for DamlStructUpd<'a> {
    type Error = DamlLfConvertError;

    fn try_from(struct_upd: &DamlStructUpdWrapper<'a>) -> DamlLfConvertResult<Self> {
        let struct_expr = DamlExpr::try_from(&struct_upd.wrap(struct_upd.payload.struct_expr.as_ref()))?;
        let update = DamlExpr::try_from(&struct_upd.wrap(struct_upd.payload.update.as_ref()))?;
        let field = struct_upd.payload.field.resolve(struct_upd.context.package)?;
        Ok(DamlStructUpd::new(Box::new(struct_expr), Box::new(update), field))
    }
}

impl<'a> TryFrom<&DamlAppWrapper<'a>> for DamlApp<'a> {
    type Error = DamlLfConvertError;

    fn try_from(app: &DamlAppWrapper<'a>) -> DamlLfConvertResult<Self> {
        let fun = DamlExpr::try_from(&app.wrap(app.payload.fun.as_ref()))?;
        let args = app
            .payload
            .args
            .iter()
            .map(|arg| DamlExpr::try_from(&app.wrap(arg)))
            .collect::<DamlLfConvertResult<_>>()?;
        Ok(DamlApp::new(Box::new(fun), args))
    }
}

impl<'a> TryFrom<&DamlTyAppWrapper<'a>> for DamlTyApp<'a> {
    type Error = DamlLfConvertError;

    fn try_from(ty_app: &DamlTyAppWrapper<'a>) -> DamlLfConvertResult<Self> {
        let expr = DamlExpr::try_from(&ty_app.wrap(ty_app.payload.expr.as_ref()))?;
        let types = ty_app
            .payload
            .types
            .iter()
            .map(|ty| DamlType::try_from(&ty_app.wrap(ty)))
            .collect::<DamlLfConvertResult<_>>()?;
        Ok(DamlTyApp::new(Box::new(expr), types))
    }
}

impl<'a> TryFrom<&DamlAbsWrapper<'a>> for DamlAbs<'a> {
    type Error = DamlLfConvertError;

    fn try_from(abs: &DamlAbsWrapper<'a>) -> DamlLfConvertResult<Self> {
        let params = abs
            .payload
            .params
            .iter()
            .map(|var| DamlVarWithType::try_from(&abs.wrap(var)))
            .collect::<DamlLfConvertResult<_>>()?;
        let body = DamlExpr::try_from(&abs.wrap(abs.payload.body.as_ref()))?;
        Ok(DamlAbs::new(params, Box::new(body)))
    }
}

impl<'a> TryFrom<&DamlVarWithTypeWrapper<'a>> for DamlVarWithType<'a> {
    type Error = DamlLfConvertError;

    fn try_from(var_with_type: &DamlVarWithTypeWrapper<'a>) -> DamlLfConvertResult<Self> {
        let ty = DamlType::try_from(&var_with_type.wrap(&var_with_type.payload.ty))?;
        let var = var_with_type.payload.var.resolve(var_with_type.context.package)?;
        Ok(DamlVarWithType::new(ty, var))
    }
}

impl<'a> TryFrom<&DamlTyAbsWrapper<'a>> for DamlTyAbs<'a> {
    type Error = DamlLfConvertError;

    fn try_from(ty_abs: &DamlTyAbsWrapper<'a>) -> DamlLfConvertResult<Self> {
        let params = ty_abs
            .payload
            .params
            .iter()
            .map(|ty_var| DamlTypeVarWithKind::try_from(&ty_abs.wrap(ty_var)))
            .collect::<DamlLfConvertResult<_>>()?;
        let body = DamlExpr::try_from(&ty_abs.wrap(ty_abs.payload.body.as_ref()))?;
        Ok(DamlTyAbs::new(params, Box::new(body)))
    }
}

impl<'a> TryFrom<&DamlCaseWrapper<'a>> for DamlCase<'a> {
    type Error = DamlLfConvertError;

    fn try_from(case: &DamlCaseWrapper<'a>) -> DamlLfConvertResult<Self> {
        let scrut = DamlExpr::try_from(&case.wrap(case.payload.scrut.as_ref()))?;
        let alts = case
            .payload
            .alts
            .iter()
            .map(|alt| DamlCaseAlt::try_from(&case.wrap(alt)))
            .collect::<DamlLfConvertResult<Vec<_>>>()?;
        Ok(DamlCase::new(Box::new(scrut), alts))
    }
}

impl<'a> TryFrom<&DamlCaseAltWrapper<'a>> for DamlCaseAlt<'a> {
    type Error = DamlLfConvertError;

    fn try_from(case_alt: &DamlCaseAltWrapper<'a>) -> DamlLfConvertResult<Self> {
        let body = DamlExpr::try_from(&case_alt.wrap(&case_alt.payload.body))?;
        let sum = DamlCaseAltSum::try_from(&case_alt.wrap(&case_alt.payload.sum))?;
        Ok(DamlCaseAlt::new(body, sum))
    }
}

impl<'a> TryFrom<&DamlCaseAltSumWrapper<'a>> for DamlCaseAltSum<'a> {
    type Error = DamlLfConvertError;

    fn try_from(sum: &DamlCaseAltSumWrapper<'a>) -> DamlLfConvertResult<Self> {
        Ok(match sum.payload {
            DamlCaseAltSumPayload::Default => DamlCaseAltSum::Default,
            DamlCaseAltSumPayload::Variant(variant) =>
                DamlCaseAltSum::Variant(DamlCaseAltVariant::try_from(&sum.wrap(variant))?),
            DamlCaseAltSumPayload::PrimCon(prim_con) => DamlCaseAltSum::PrimCon(DamlPrimCon::try_from(prim_con)?),
            DamlCaseAltSumPayload::Nil => DamlCaseAltSum::Nil,
            DamlCaseAltSumPayload::Cons(cons) => DamlCaseAltSum::Cons(DamlCaseAltCons::try_from(&sum.wrap(cons))?),
            DamlCaseAltSumPayload::OptionalNone => DamlCaseAltSum::OptionalNone,
            DamlCaseAltSumPayload::OptionalSome(opt_some) =>
                DamlCaseAltSum::OptionalSome(DamlCaseAltOptionalSome::try_from(&sum.wrap(opt_some))?),
            DamlCaseAltSumPayload::Enum(enum_alt) =>
                DamlCaseAltSum::Enum(DamlCaseAltEnum::try_from(&sum.wrap(enum_alt))?),
        })
    }
}

impl<'a> TryFrom<&DamlCaseAltVariantWrapper<'a>> for DamlCaseAltVariant<'a> {
    type Error = DamlLfConvertError;

    fn try_from(variant_alt: &DamlCaseAltVariantWrapper<'a>) -> DamlLfConvertResult<Self> {
        let con = DamlTyConName::try_from(&variant_alt.wrap(&variant_alt.payload.con))?;
        let variant = variant_alt.payload.variant.resolve(variant_alt.context.package)?;
        let binder = variant_alt.payload.binder.resolve(variant_alt.context.package)?;
        Ok(DamlCaseAltVariant::new(con, variant, binder))
    }
}

impl<'a> TryFrom<&DamlCaseAltConsWrapper<'a>> for DamlCaseAltCons<'a> {
    type Error = DamlLfConvertError;

    fn try_from(cons_alt: &DamlCaseAltConsWrapper<'a>) -> DamlLfConvertResult<Self> {
        let var_head = cons_alt.payload.var_head.resolve(cons_alt.context.package)?;
        let var_tail = cons_alt.payload.var_tail.resolve(cons_alt.context.package)?;
        Ok(DamlCaseAltCons::new(var_head, var_tail))
    }
}

impl<'a> TryFrom<&DamlCaseAltOptionalSomeWrapper<'a>> for DamlCaseAltOptionalSome<'a> {
    type Error = DamlLfConvertError;

    fn try_from(opt_some_alt: &DamlCaseAltOptionalSomeWrapper<'a>) -> DamlLfConvertResult<Self> {
        let var_body = opt_some_alt.payload.var_body.resolve(opt_some_alt.context.package)?;
        Ok(DamlCaseAltOptionalSome::new(var_body))
    }
}

impl<'a> TryFrom<&DamlCaseAltEnumWrapper<'a>> for DamlCaseAltEnum<'a> {
    type Error = DamlLfConvertError;

    fn try_from(enum_alt: &DamlCaseAltEnumWrapper<'a>) -> DamlLfConvertResult<Self> {
        let con = DamlTyConName::try_from(&enum_alt.wrap(&enum_alt.payload.con))?;
        let constructor = enum_alt.payload.constructor.resolve(enum_alt.context.package)?;
        Ok(DamlCaseAltEnum::new(con, constructor))
    }
}

impl<'a> TryFrom<&DamlBlockWrapper<'a>> for DamlBlock<'a> {
    type Error = DamlLfConvertError;

    fn try_from(block: &DamlBlockWrapper<'a>) -> DamlLfConvertResult<Self> {
        let bindings = block
            .payload
            .bindings
            .iter()
            .map(|binding| DamlBinding::try_from(&block.wrap(binding)))
            .collect::<DamlLfConvertResult<_>>()?;
        let body = DamlExpr::try_from(&block.wrap(block.payload.body.as_ref()))?;
        Ok(DamlBlock::new(bindings, Box::new(body)))
    }
}

impl<'a> TryFrom<&DamlBindingWrapper<'a>> for DamlBinding<'a> {
    type Error = DamlLfConvertError;

    fn try_from(binding: &DamlBindingWrapper<'a>) -> DamlLfConvertResult<Self> {
        let binder = DamlVarWithType::try_from(&binding.wrap(&binding.payload.binder))?;
        let bound = DamlExpr::try_from(&binding.wrap(&binding.payload.bound))?;
        Ok(DamlBinding::new(binder, bound))
    }
}

impl<'a> TryFrom<&DamlConsWrapper<'a>> for DamlCons<'a> {
    type Error = DamlLfConvertError;

    fn try_from(cons: &DamlConsWrapper<'a>) -> DamlLfConvertResult<Self> {
        let ty = DamlType::try_from(&cons.wrap(&cons.payload.ty))?;
        let front = cons
            .payload
            .front
            .iter()
            .map(|expr| DamlExpr::try_from(&cons.wrap(expr)))
            .collect::<DamlLfConvertResult<_>>()?;
        let tail = DamlExpr::try_from(&cons.wrap(cons.payload.tail.as_ref()))?;
        Ok(DamlCons::new(ty, front, Box::new(tail)))
    }
}

impl<'a> TryFrom<&DamlOptionalSomeWrapper<'a>> for DamlOptionalSome<'a> {
    type Error = DamlLfConvertError;

    fn try_from(opt_some: &DamlOptionalSomeWrapper<'a>) -> DamlLfConvertResult<Self> {
        let ty = DamlType::try_from(&opt_some.wrap(&opt_some.payload.ty))?;
        let body = DamlExpr::try_from(&opt_some.wrap(opt_some.payload.body.as_ref()))?;
        Ok(DamlOptionalSome::new(ty, Box::new(body)))
    }
}

impl<'a> TryFrom<&DamlToAnyWrapper<'a>> for DamlToAny<'a> {
    type Error = DamlLfConvertError;

    fn try_from(to_any: &DamlToAnyWrapper<'a>) -> DamlLfConvertResult<Self> {
        let ty = DamlType::try_from(&to_any.wrap(&to_any.payload.ty))?;
        let expr = DamlExpr::try_from(&to_any.wrap(to_any.payload.expr.as_ref()))?;
        Ok(DamlToAny::new(ty, Box::new(expr)))
    }
}

impl<'a> TryFrom<&DamlFromAnyWrapper<'a>> for DamlFromAny<'a> {
    type Error = DamlLfConvertError;

    fn try_from(from_any: &DamlFromAnyWrapper<'a>) -> DamlLfConvertResult<Self> {
        let ty = DamlType::try_from(&from_any.wrap(&from_any.payload.ty))?;
        let expr = DamlExpr::try_from(&from_any.wrap(from_any.payload.expr.as_ref()))?;
        Ok(DamlFromAny::new(ty, Box::new(expr)))
    }
}

impl<'a> TryFrom<&DamlUpdateWrapper<'a>> for DamlUpdate<'a> {
    type Error = DamlLfConvertError;

    fn try_from(update: &DamlUpdateWrapper<'a>) -> DamlLfConvertResult<Self> {
        Ok(match update.payload {
            DamlUpdatePayload::Pure(pure) => DamlUpdate::Pure(DamlPure::try_from(&update.wrap(pure))?),
            DamlUpdatePayload::Block(block) => DamlUpdate::Block(DamlBlock::try_from(&update.wrap(block))?),
            DamlUpdatePayload::Create(create) => DamlUpdate::Create(DamlCreate::try_from(&update.wrap(create))?),
            DamlUpdatePayload::Exercise(exercise) =>
                DamlUpdate::Exercise(DamlExercise::try_from(&update.wrap(exercise))?),
            DamlUpdatePayload::Fetch(fetch) => DamlUpdate::Fetch(DamlFetch::try_from(&update.wrap(fetch))?),
            DamlUpdatePayload::GetTime => DamlUpdate::GetTime,
            DamlUpdatePayload::LookupByKey(retrieve_by_key) =>
                DamlUpdate::LookupByKey(DamlRetrieveByKey::try_from(&update.wrap(retrieve_by_key))?),
            DamlUpdatePayload::FetchByKey(retrieve_by_key) =>
                DamlUpdate::FetchByKey(DamlRetrieveByKey::try_from(&update.wrap(retrieve_by_key))?),
            DamlUpdatePayload::EmbedExpr(embed_expr) =>
                DamlUpdate::EmbedExpr(DamlUpdateEmbedExpr::try_from(&update.wrap(embed_expr))?),
        })
    }
}

impl<'a> TryFrom<&DamlPureWrapper<'a>> for DamlPure<'a> {
    type Error = DamlLfConvertError;

    fn try_from(pure: &DamlPureWrapper<'a>) -> DamlLfConvertResult<Self> {
        let ty = DamlType::try_from(&pure.wrap(&pure.payload.ty))?;
        let expr = DamlExpr::try_from(&pure.wrap(pure.payload.expr.as_ref()))?;
        Ok(DamlPure::new(ty, Box::new(expr)))
    }
}

impl<'a> TryFrom<&DamlCreateWrapper<'a>> for DamlCreate<'a> {
    type Error = DamlLfConvertError;

    fn try_from(create: &DamlCreateWrapper<'a>) -> DamlLfConvertResult<Self> {
        let template = DamlTyConName::try_from(&create.wrap(&create.payload.template))?;
        let expr = DamlExpr::try_from(&create.wrap(create.payload.expr.as_ref()))?;
        Ok(DamlCreate::new(template, Box::new(expr)))
    }
}

impl<'a> TryFrom<&DamlExerciseWrapper<'a>> for DamlExercise<'a> {
    type Error = DamlLfConvertError;

    fn try_from(exercise: &DamlExerciseWrapper<'a>) -> DamlLfConvertResult<Self> {
        let template = DamlTyConName::try_from(&exercise.wrap(&exercise.payload.template))?;
        let cid = DamlExpr::try_from(&exercise.wrap(exercise.payload.cid.as_ref()))?;
        let actor = exercise
            .payload
            .actor
            .as_ref()
            .map(|expr| exercise.wrap(expr.as_ref()))
            .map(|expr| Ok(DamlExpr::try_from(&expr)?))
            .transpose()?
            .map(Box::new);
        let arg = DamlExpr::try_from(&exercise.wrap(exercise.payload.arg.as_ref()))?;
        let choice = exercise.payload.choice.resolve(exercise.context.package)?;
        Ok(DamlExercise::new(template, Box::new(cid), actor, Box::new(arg), choice))
    }
}

impl<'a> TryFrom<&DamlFetchWrapper<'a>> for DamlFetch<'a> {
    type Error = DamlLfConvertError;

    fn try_from(fetch: &DamlFetchWrapper<'a>) -> DamlLfConvertResult<Self> {
        let template = DamlTyConName::try_from(&fetch.wrap(&fetch.payload.template))?;
        let cid = DamlExpr::try_from(&fetch.wrap(fetch.payload.cid.as_ref()))?;
        Ok(DamlFetch::new(template, Box::new(cid)))
    }
}

impl<'a> TryFrom<&DamlRetrieveByKeyWrapper<'a>> for DamlRetrieveByKey<'a> {
    type Error = DamlLfConvertError;

    fn try_from(retrieve_by_key: &DamlRetrieveByKeyWrapper<'a>) -> DamlLfConvertResult<Self> {
        let template = DamlTyConName::try_from(&retrieve_by_key.wrap(&retrieve_by_key.payload.template))?;
        let key = DamlExpr::try_from(&retrieve_by_key.wrap(retrieve_by_key.payload.key.as_ref()))?;
        Ok(DamlRetrieveByKey::new(template, Box::new(key)))
    }
}

impl<'a> TryFrom<&DamlUpdateEmbedExprWrapper<'a>> for DamlUpdateEmbedExpr<'a> {
    type Error = DamlLfConvertError;

    fn try_from(embed_expr: &DamlUpdateEmbedExprWrapper<'a>) -> DamlLfConvertResult<Self> {
        let ty = DamlType::try_from(&embed_expr.wrap(&embed_expr.payload.ty))?;
        let body = DamlExpr::try_from(&embed_expr.wrap(embed_expr.payload.body.as_ref()))?;
        Ok(DamlUpdateEmbedExpr::new(ty, Box::new(body)))
    }
}

impl<'a> TryFrom<&DamlScenarioWrapper<'a>> for DamlScenario<'a> {
    type Error = DamlLfConvertError;

    fn try_from(update: &DamlScenarioWrapper<'a>) -> DamlLfConvertResult<Self> {
        Ok(match update.payload {
            DamlScenarioPayload::Pure(pure) => DamlScenario::Pure(DamlPure::try_from(&update.wrap(pure))?),
            DamlScenarioPayload::Block(block) => DamlScenario::Block(DamlBlock::try_from(&update.wrap(block))?),
            DamlScenarioPayload::Commit(commit) => DamlScenario::Commit(DamlCommit::try_from(&update.wrap(commit))?),
            DamlScenarioPayload::MustFailAt(commit) =>
                DamlScenario::MustFailAt(DamlCommit::try_from(&update.wrap(commit))?),
            DamlScenarioPayload::Pass(expr) =>
                DamlScenario::Pass(Box::new(DamlExpr::try_from(&update.wrap(expr.as_ref()))?)),
            DamlScenarioPayload::GetTime => DamlScenario::GetTime,
            DamlScenarioPayload::GetParty(expr) =>
                DamlScenario::GetParty(Box::new(DamlExpr::try_from(&update.wrap(expr.as_ref()))?)),
            DamlScenarioPayload::EmbedExpr(embed_expr) =>
                DamlScenario::EmbedExpr(DamlScenarioEmbedExpr::try_from(&update.wrap(embed_expr))?),
        })
    }
}

impl<'a> TryFrom<&DamlCommitWrapper<'a>> for DamlCommit<'a> {
    type Error = DamlLfConvertError;

    fn try_from(commit: &DamlCommitWrapper<'a>) -> DamlLfConvertResult<Self> {
        let expr = DamlExpr::try_from(&commit.wrap(commit.payload.expr.as_ref()))?;
        let party = DamlExpr::try_from(&commit.wrap(commit.payload.party.as_ref()))?;
        let ret_type = DamlType::try_from(&commit.wrap(&commit.payload.ret_type))?;
        Ok(DamlCommit::new(Box::new(party), Box::new(expr), ret_type))
    }
}

impl<'a> TryFrom<&DamlScenarioEmbedExprWrapper<'a>> for DamlScenarioEmbedExpr<'a> {
    type Error = DamlLfConvertError;

    fn try_from(embed_expr: &DamlScenarioEmbedExprWrapper<'a>) -> DamlLfConvertResult<Self> {
        let ty = DamlType::try_from(&embed_expr.wrap(&embed_expr.payload.ty))?;
        let body = DamlExpr::try_from(&embed_expr.wrap(embed_expr.payload.body.as_ref()))?;
        Ok(DamlScenarioEmbedExpr::new(ty, Box::new(body)))
    }
}

impl<'a> TryFrom<&DamlValueNameWrapper<'a>> for DamlValueName<'a> {
    type Error = DamlLfConvertError;

    fn try_from(value_name: &DamlValueNameWrapper<'a>) -> DamlLfConvertResult<Self> {
        let source_resolver = value_name.context.package;
        let source_package_id = value_name.context.package.package_id;
        let source_package_name = value_name.context.package.name.as_str();
        let source_module_path = value_name.context.module.path.resolve(source_resolver)?;
        let target_package_id = value_name.payload.package_ref.resolve(source_resolver)?;
        let target_package: &DamlPackagePayload<'_> = value_name
            .context
            .archive
            .package_by_id(target_package_id)
            .ok_or_else(|| DamlLfConvertError::UnknownPackage(target_package_id.to_owned()))?;
<<<<<<< HEAD
        let source_package_id = value_name.context.package.package_id;
        let source_package_name = value_name.context.package.name.as_str();
        let source_module_path = value_name.context.module.path.resolve(source_resolver)?;
=======
>>>>>>> 1726946f
        let target_package_name = target_package.name.as_str();
        let target_module_path = value_name.payload.module_path.resolve(source_resolver)?;
        let data_name = value_name.payload.name.resolve_last(source_resolver)?;
        if target_package_name == source_package_name && target_module_path == source_module_path {
<<<<<<< HEAD
            Ok(DamlValueName::Local(DamlLocalTyCon::new(data_name, target_package_id, target_package_name, target_module_path)))
=======
            Ok(DamlValueName::Local(DamlLocalTyCon::new(
                data_name,
                target_package_id,
                target_package_name,
                target_module_path,
            )))
>>>>>>> 1726946f
        } else {
            Ok(DamlValueName::NonLocal(DamlNonLocalTyCon::new(
                data_name,
                source_package_id,
                source_package_name,
                source_module_path,
                target_package_id,
                target_package_name,
                target_module_path,
            )))
        }
    }
}

impl<'a> TryFrom<&DamlDefKeyWrapper<'a>> for DamlDefKey<'a> {
    type Error = DamlLfConvertError;

    fn try_from(def_key: &DamlDefKeyWrapper<'a>) -> DamlLfConvertResult<Self> {
        match &def_key.payload.key_expr {
            DamlKeyExprPayload::ComplexKey(key) => {
                let ty = DamlType::try_from(&def_key.wrap(&def_key.payload.ty))?;
                let maintainers = DamlExpr::try_from(&def_key.wrap(&def_key.payload.maintainers))?;
                let key_expr = DamlExpr::try_from(&def_key.wrap(key))?;
                Ok(DamlDefKey::new(ty, maintainers, key_expr))
            },
            DamlKeyExprPayload::LegacyKey => Err(DamlLfConvertError::UnsupportedFeatureUsed(
                def_key.context.package.language_version().to_string(),
                LanguageFeatureVersion::CONTRACT_KEYS.name.to_string(),
                LanguageFeatureVersion::CONTRACT_KEYS.min_version.to_string(),
            )),
        }
    }
}<|MERGE_RESOLUTION|>--- conflicted
+++ resolved
@@ -691,26 +691,16 @@
             .archive
             .package_by_id(target_package_id)
             .ok_or_else(|| DamlLfConvertError::UnknownPackage(target_package_id.to_owned()))?;
-<<<<<<< HEAD
-        let source_package_id = value_name.context.package.package_id;
-        let source_package_name = value_name.context.package.name.as_str();
-        let source_module_path = value_name.context.module.path.resolve(source_resolver)?;
-=======
->>>>>>> 1726946f
         let target_package_name = target_package.name.as_str();
         let target_module_path = value_name.payload.module_path.resolve(source_resolver)?;
         let data_name = value_name.payload.name.resolve_last(source_resolver)?;
         if target_package_name == source_package_name && target_module_path == source_module_path {
-<<<<<<< HEAD
-            Ok(DamlValueName::Local(DamlLocalTyCon::new(data_name, target_package_id, target_package_name, target_module_path)))
-=======
             Ok(DamlValueName::Local(DamlLocalTyCon::new(
                 data_name,
                 target_package_id,
                 target_package_name,
                 target_module_path,
             )))
->>>>>>> 1726946f
         } else {
             Ok(DamlValueName::NonLocal(DamlNonLocalTyCon::new(
                 data_name,
