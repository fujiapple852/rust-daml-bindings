#![allow(clippy::used_underscore_binding)]
use thiserror::Error;

/// Represents `DAML-LF` specific errors.
#[derive(Error, Debug)]
pub enum DamlLfError {
    #[error("failed to parse DAML LF: {0}")]
    DamlLfParseError(#[from] prost::DecodeError),
<<<<<<< HEAD

    #[error("failed to encode DAML LF: {0}")]
    DamlLfEncodingError(#[from] prost::EncodeError),

=======
>>>>>>> 1726946f
    #[error("failed to parse dar file: {0}")]
    DarParseError(String),
    #[error("failed to convert DAML LF: {0}")]
    DamlLfConvertError(#[from] DamlLfConvertError),
    #[error("io error: {0}")]
    IOError(#[from] std::io::Error),
    #[error("unknown DAML LF version: {0}")]
    UnknownVersion(String),
    #[error("unsupported DAML LF version: {0}")]
    UnsupportedVersion(String),
}

// TODO have manifest error? lots of manifest errors show as DarParseError
// TODO have zip error?  need to suppot read and write so parse error not right

impl DamlLfError {
    pub fn new_dar_parse_error(error: impl Into<String>) -> Self {
        DamlLfError::DarParseError(error.into())
    }

    pub fn new_unknown_version(version: impl Into<String>) -> Self {
        DamlLfError::UnknownVersion(version.into())
    }

    pub fn new_unsupported_version(version: impl Into<String>) -> Self {
        DamlLfError::UnsupportedVersion(version.into())
    }
}

impl From<yaml_rust::scanner::ScanError> for DamlLfError {
    fn from(e: yaml_rust::scanner::ScanError) -> Self {
        DamlLfError::DarParseError(e.to_string())
    }
}

impl From<zip::result::ZipError> for DamlLfError {
    fn from(e: zip::result::ZipError) -> Self {
        DamlLfError::DarParseError(e.to_string())
    }
}

pub type DamlLfResult<T> = Result<T, DamlLfError>;

/// DAML code generator errors.
#[derive(Debug, Error)]
pub enum DamlLfConvertError {
    /// A `DamlTypePayload::ContractId` contained more than one type argument.
    #[error("unexpected contract id type arguments")]
    UnexpectedContractIdTypeArguments,
    /// A required optional field was None.
    #[error("required field was not supplied")]
    MissingRequiredField,
    /// A DAML type not supported by the code generator was found.
    #[error("the type {0} is not currently supported")]
    UnsupportedType(String),
    /// A DAML choice was not a `DamlDataWrapper::Record`.
    #[error("choice argument was not a record")]
    UnexpectedChoiceData,
    /// A feature supported by this archive version was not used.
    #[error("DAML LF version {0} supports feature {1} but was not used (supported as of version {2})")]
    SupportedFeatureUnused(String, String, String),
    /// A feature not supported by this archive version was used.
    #[error("DAML LF version {0} does not support feature {1} (requires version {2})")]
    UnsupportedFeatureUsed(String, String, String),
    /// An unexpected `DamlDataPayload` variant was found.
    #[error("unexpected DamlDataPayload variant")]
    UnexpectedData,
    /// Expected a given `DamlTypePayload` but found a different `DamlTypePayload`
    #[error("expected type {0} but found type {1}")]
    UnexpectedType(String, String),
    /// Failed to lookup a `DamlPackagePayload` by id.
    #[error("failed to lookup a DamlPackagePayload with id {0}")]
    UnknownPackage(String),
    /// Failed to lookup a `DamlModulePayload` by id.
    #[error("failed to lookup a DamlModulePayload with id {0}")]
    UnknownModule(String),
    /// Failed to lookup a `DamlDataPayload` by id.
    #[error("failed to lookup a DamlDataPayload with id {0}")]
    UnknownData(String),
    /// Unknown PrimCon enum variant.
    #[error("unknown PrimCon enum variant {0}")]
    UnknownPrimCon(i32),
    /// Unknown BuiltinFunction enum variant.
    #[error("unknown BuiltinFunction enum variant {0}")]
    UnknownBuiltinFunction(i32),
    /// Nat out of range (0..37 inclusive).
    #[error("Nat {0} out of range (0..37 inclusive)")]
    NatOutOfRange(i64),
    /// Internal error.
    #[error("Internal error: {0}")]
    InternalError(String),
}

/// DAML LF convert result.
pub type DamlLfConvertResult<T> = Result<T, DamlLfConvertError>;<|MERGE_RESOLUTION|>--- conflicted
+++ resolved
@@ -6,13 +6,8 @@
 pub enum DamlLfError {
     #[error("failed to parse DAML LF: {0}")]
     DamlLfParseError(#[from] prost::DecodeError),
-<<<<<<< HEAD
-
     #[error("failed to encode DAML LF: {0}")]
     DamlLfEncodingError(#[from] prost::EncodeError),
-
-=======
->>>>>>> 1726946f
     #[error("failed to parse dar file: {0}")]
     DarParseError(String),
     #[error("failed to convert DAML LF: {0}")]
